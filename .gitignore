--- conflicted
+++ resolved
@@ -1,8 +1,4 @@
 *.sif
 __pycache__/
-<<<<<<< HEAD
 .vscode/
-build/
-=======
-.vscode/
->>>>>>> a8f850f5
+build/