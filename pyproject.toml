--- conflicted
+++ resolved
@@ -12,12 +12,7 @@
 requires-python = ">=3.10"
 
 # Python dependencies 
-<<<<<<< HEAD
-dependencies = ["tomli", "tabulate", "ml_dtypes", "dspy==2.6.27", "pandas", "duckdb", "rich", "pytest", "litellm[proxy]"]
-=======
-dependencies = ["tomli", "tabulate", "ml_dtypes", "dspy==3.0.3", "pandas", "duckdb", "rich", "pytest", "litellm[proxy]", "rpds-py"]
->>>>>>> 73e20bc3
-
+dependencies = ["tomli", "tabulate", "ml_dtypes", "dspy==2.6.27", "pandas", "duckdb", "rich", "pytest", "litellm[proxy]", "rpds-py"]
 
 [tool.setuptools]
 package-dir = {"" = "src"}
