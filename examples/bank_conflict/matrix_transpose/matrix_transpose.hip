#include "dh_comms_dev.h"
<<<<<<< HEAD
#include <hip/hip_runtime.h>

=======

#include <hip/hip_runtime.h>
>>>>>>> d8d2bb46

#define TILE_DIM 16

__global__ void matrixTransposeShared(float* out,
                                      const float* in,
                                      int width,
                                      int height) {
  __shared__ float tile[TILE_DIM][TILE_DIM];

  int x = blockIdx.x * TILE_DIM + threadIdx.x;
  int y = blockIdx.y * TILE_DIM + threadIdx.y;

  if (x < width && y < height) {
    tile[threadIdx.y][threadIdx.x] = in[y * width + x];
  }

  __syncthreads();

  x = blockIdx.y * TILE_DIM + threadIdx.x;
  y = blockIdx.x * TILE_DIM + threadIdx.y;

  if (x < height && y < width) {
    out[y * height + x] = tile[threadIdx.x][threadIdx.y];
  }
}

void runTranspose(int width, int height) {
  std::vector<float> h_in(width * height);
  std::vector<float> h_out(width * height);

  for (int i = 0; i < width * height; i++) {
    h_in[i] = static_cast<float>(i);
  }

  float* d_in;
  float* d_out;
  hipMalloc(&d_in, width * height * sizeof(float));
  hipMalloc(&d_out, width * height * sizeof(float));
  hipMemcpy(d_in, h_in.data(), width * height * sizeof(float), hipMemcpyHostToDevice);
  dim3 blockSize(TILE_DIM, TILE_DIM);
  dim3 gridSize((width + TILE_DIM - 1) / TILE_DIM, (height + TILE_DIM - 1) / TILE_DIM);

  matrixTransposeShared<<<gridSize, blockSize>>>(d_out, d_in, width, height);

  const auto status = hipDeviceSynchronize();
  if(status != hipSuccess){
    std::terminate();
  }
<<<<<<< HEAD

=======
>>>>>>> d8d2bb46
  hipMemcpy(h_out.data(), d_out, width * height * sizeof(float), hipMemcpyDeviceToHost);
  hipFree(d_in);
  hipFree(d_out);
}


int main() {
  runTranspose(1024, 1024);
  return 0;
}<|MERGE_RESOLUTION|>--- conflicted
+++ resolved
@@ -1,11 +1,6 @@
 #include "dh_comms_dev.h"
-<<<<<<< HEAD
 #include <hip/hip_runtime.h>
 
-=======
-
-#include <hip/hip_runtime.h>
->>>>>>> d8d2bb46
 
 #define TILE_DIM 16
 
@@ -54,10 +49,8 @@
   if(status != hipSuccess){
     std::terminate();
   }
-<<<<<<< HEAD
 
-=======
->>>>>>> d8d2bb46
+
   hipMemcpy(h_out.data(), d_out, width * height * sizeof(float), hipMemcpyDeviceToHost);
   hipFree(d_in);
   hipFree(d_out);
