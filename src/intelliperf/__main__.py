--- conflicted
+++ resolved
@@ -218,7 +218,6 @@
 
 		sys.exit(1)
 
-<<<<<<< HEAD
 	optimizer_args = {
 		"name": generated_name,
 		"build_command": args.build_command,
@@ -234,20 +233,6 @@
 		optimizer_args["output_kernel_file"] = args.output_kernel_file
 
 	optimizer = formula(**optimizer_args)
-=======
-	optimizer = formula(
-		name=generated_name,
-		build_command=args.build_command,
-		instrument_command=args.instrument_command,
-		project_directory=args.project_directory,
-		app_cmd=args.remaining,
-		top_n=args.top_n,
-		model=args.model,
-		provider=args.provider,
-		in_place=args.in_place,
-		unittest_command=args.unittest_command,
-	)
->>>>>>> 64f38173
 
 	num_attempts = 0 if args.formula == "diagnoseOnly" else args.num_attempts
 
