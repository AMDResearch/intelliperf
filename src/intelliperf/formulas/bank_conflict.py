--- conflicted
+++ resolved
@@ -132,20 +132,6 @@
 		"""
 		super().instrument_pass()
 
-<<<<<<< HEAD
-=======
-		# Log instrumentation completion
-		self.get_logger().record(
-			"instrument_pass_complete", {"success": True, "note": "Instrumentation pass completed via parent class"}
-		)
-
-		return Result(
-			success=False,
-			asset=self._instrumentation_results,
-			error_report="Instrumentation pass not implemented for bank conflict.",
-		)
-
->>>>>>> 07388c64
 		# Always instrument the first kernel
 		kernel_to_instrument = self.get_top_kernel()
 		if kernel_to_instrument is None:
