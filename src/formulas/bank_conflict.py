--- conflicted
+++ resolved
@@ -56,18 +56,6 @@
             if len(parts) == 2:
                 key, value = parts
                 matching_db_workloads[key] = value
-<<<<<<< HEAD
-                logging.debug(f"Matching DB Workloads: {matching_db_workloads}")
-                success, output = capture_subprocess_output(
-                    [
-                        f"{os.environ['GT_TUNING']}/bin/show_data.sh",
-                        "-w",
-                        list(matching_db_workloads.keys())[0],
-                        "--save",
-                        f"{os.environ['GT_TUNING']}/maestro_output.csv",
-                    ]
-                )
-=======
         logging.debug(f"Matching DB Workloads: {matching_db_workloads}")
         success, output = capture_subprocess_output(
             [
@@ -78,7 +66,6 @@
                 f"{os.environ['GT_TUNING']}/maestro_output.csv",
             ]
         )
->>>>>>> fa33b0b8
         # Handle critical error
         if not success:
             logging.error(f"Critical Error: {output}")
