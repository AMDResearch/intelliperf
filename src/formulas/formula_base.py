--- conflicted
+++ resolved
@@ -64,20 +64,6 @@
     def get_app_name(self):
         return self.__name
     def build(self):
-<<<<<<< HEAD
-        success, result = capture_subprocess_output([self.__build_script])
-        # Handle critical error
-        if not success:
-            logging.error(f"Failed to build {self.__name} application.")
-            logging.error(result)
-            sys.exit(1)
-        return Result(
-            success=success,
-            asset={
-                "log": result
-            }
-        )
-=======
         if not self.__build_script:
             return Result(
                 success=True,
@@ -87,18 +73,18 @@
             )
         else:
             success, result = capture_subprocess_output(self.__build_script)
+            
             # Handle critical error
-            if not success:
-                logging.error(f"Failed to build {self.__name} application.")
-                logging.error(result)
-                sys.exit(1)
+            exit_on_fail(success = success,
+                        message = f"Failed to build {self.__name} application.",
+                        log = result)
+
             return Result(
                 success=success,
                 asset={
                     "log": result
                 }
             )
->>>>>>> 6ab9d2f7
     # ----------------------------------------------------
     # Required methods to be implemented by child classes
     # ----------------------------------------------------
